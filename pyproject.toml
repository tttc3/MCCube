[project]
name = "mccube"
version = "0.0.2"
authors = [{name = "The MCCube team", email = "T.Coxon2@lboro.ac.uk"}]
description = "Markov chain cubature via JAX."
keywords = [
    "sampling",
    "probability",
    "cubature",
    "stochastic differential equations",
    "mcmc",
]
classifiers = [
    "Development Status :: 1 - Planning",
    "Intended Audience :: Developers",
    "Intended Audience :: Financial and Insurance Industry",
    "Intended Audience :: Information Technology",
    "Intended Audience :: Science/Research",
    "Programming Language :: Python :: 3",
    "Topic :: Scientific/Engineering",
    "Topic :: Scientific/Engineering :: Artificial Intelligence",
    "Topic :: Scientific/Engineering :: Mathematics",
]
readme = "README.md"
<<<<<<< HEAD
requires-python = ">=3.12"
=======
requires-python = ">=3.10"
>>>>>>> b74a26fd
dependencies = [
    "diffrax>=0.4.1",
    "equinox>=0.11.1",
    "jax>=0.4.23",
    "jaxlib>=0.4.23",
    "jaxtyping>=0.2.25",
    "scikit-learn>=1.3.2"
]

[project.urls]
homepage = "https://github.com/tttc3/mccube"
documentation = "https://mccube.readthedocs.io"
repository = "https://github.com/tttc3/mccube"

[project.optional-dependencies]
test = [
    "pytest",
    "beartype"
]

dev = [
    "mccube[test]",
    "jupytext",
    "pre-commit"
]

[build-system]
requires = ["hatchling"]
build-backend = "hatchling.build"

[tool.hatch.build]
include = ["mccube/*"]

[tool.pytest.ini_options]
addopts = "--jaxtyping-packages=mccube,beartype.beartype(conf=beartype.BeartypeConf(strategy=beartype.BeartypeStrategy.On))"

[tool.jupytext]
formats = "ipynb, md"

[tool.ruff]
extend-include = ["*.ipynb"]
fixable = ["I001", "F401"]
ignore = ["F722"]

[tool.ruff.isort]
combine-as-imports = true
order-by-type = false

[tool.pyright]
typeCheckingMode = "standard"
include = ["mccube", "test"]<|MERGE_RESOLUTION|>--- conflicted
+++ resolved
@@ -22,14 +22,10 @@
     "Topic :: Scientific/Engineering :: Mathematics",
 ]
 readme = "README.md"
-<<<<<<< HEAD
 requires-python = ">=3.12"
-=======
-requires-python = ">=3.10"
->>>>>>> b74a26fd
 dependencies = [
-    "diffrax>=0.4.1",
-    "equinox>=0.11.1",
+    "diffrax>=0.5.0",
+    "equinox>=0.11.2",
     "jax>=0.4.23",
     "jaxlib>=0.4.23",
     "jaxtyping>=0.2.25",
